use std::collections::HashMap;
use std::sync::{Arc, Weak};

use guillotiere::euclid::Box2D;
use guillotiere::{AllocId, AtlasAllocator, Size, euclid};
use log::{trace, warn};
use parking_lot::{Mutex, RwLock};
use thiserror::Error;
use uuid::Uuid;

#[derive(Debug, Clone)]
pub struct AtlasRegion {
    inner: Arc<RegionData>,
}

// We only store the texture id and reference to the atlas,
// to make `Texture` remain valid after `TextureAtlas` resizes or changes,
// except for data loss when the atlas shrinks.
struct RegionData {
    // allocation info
    region_id: RegionId,
    atlas_id: TextureAtlasId,
    // interaction with the atlas
    atlas: Weak<TextureAtlas>,
    // It may be useful to store some information about the texture that will not change during atlas resizing
    size: [u32; 2],              // size of the texture in pixels
    format: wgpu::TextureFormat, // format of the texture
}

impl std::fmt::Debug for RegionData {
    fn fmt(&self, f: &mut std::fmt::Formatter<'_>) -> std::fmt::Result {
        f.debug_struct("RegionData")
            .field("region_id", &self.region_id)
            .field("atlas_id", &self.atlas_id)
            .field("size", &self.size)
            .field("format", &self.format)
            .finish()
    }
}

/// Public API to interact with a texture.
/// User code should not need to know about its id, location, or atlas.
impl AtlasRegion {
    pub fn atlas_id(&self) -> TextureAtlasId {
        trace!(
            "AtlasRegion::atlas_id called for region={:?}",
            self.inner.region_id
        );
        self.inner.atlas_id
    }

    pub fn position_in_atlas(&self) -> Result<(u32, Box2D<f32, euclid::UnknownUnit>), RegionError> {
        trace!(
            "AtlasRegion::position_in_atlas: querying region={:?}",
            self.inner.region_id
        );
        // Get the texture location in the atlas
        let Some(atlas) = self.inner.atlas.upgrade() else {
            warn!("AtlasRegion::position_in_atlas: atlas dropped");
            return Err(RegionError::AtlasGone);
        };
        let Some(location) = atlas.get_location(self.inner.region_id) else {
            warn!("AtlasRegion::position_in_atlas: region not found in atlas");
            return Err(RegionError::TextureNotFoundInAtlas);
        };

        Ok((location.page_index, location.uv))
    }

    pub fn area(&self) -> u32 {
        self.inner.size[0] * self.inner.size[1]
    }

    pub fn size(&self) -> [u32; 2] {
        self.inner.size
    }

    pub fn format(&self) -> wgpu::TextureFormat {
        self.inner.format
    }

    pub fn atlas_pointer(&self) -> Option<usize> {
        self.inner
            .atlas
            .upgrade()
            .map(|arc| Arc::as_ptr(&arc) as usize)
    }

    pub fn translate_uv(&self, uvs: &[[f32; 2]]) -> Result<Vec<[f32; 2]>, RegionError> {
        trace!(
            "AtlasRegion::translate_uv: translating {} vertices for region={:?}",
            uvs.len(),
            self.inner.region_id
        );
        // Get the texture location in the atlas
        let Some(atlas) = self.inner.atlas.upgrade() else {
            warn!("AtlasRegion::translate_uv: atlas dropped");
            return Err(RegionError::AtlasGone);
        };
        let Some(location) = atlas.get_location(self.inner.region_id) else {
            warn!("AtlasRegion::translate_uv: region not found in atlas");
            return Err(RegionError::TextureNotFoundInAtlas);
        };
        let x_max = location.uv.max.x;
        let y_max = location.uv.max.y;
        let x_min = location.uv.min.x;
        let y_min = location.uv.min.y;

        // Translate the vertices to the texture area
        let translated_vertices = uvs
            .iter()
            .map(|&[x, y]| {
                [
                    (x_min + (x * (x_max - x_min))).clamp(0.0, 1.0),
                    (y_min + (y * (y_max - y_min))).clamp(0.0, 1.0),
                ]
            })
            .collect::<Vec<_>>();

        Ok(translated_vertices)
    }

    pub fn write_data(&self, queue: &wgpu::Queue, data: &[u8]) -> Result<(), RegionError> {
        trace!(
            "AtlasRegion::write_data: uploading {} bytes to region={:?}",
            data.len(),
            self.inner.region_id
        );
        // Check data consistency
        let bytes_per_pixel = self
            .inner
            .format
            .block_copy_size(None)
            .ok_or(RegionError::InvalidFormatBlockCopySize)?;
        let expected_size = self.inner.size[0] * self.inner.size[1] * bytes_per_pixel;
        if data.len() as u32 != expected_size {
            warn!(
                "AtlasRegion::write_data: data size mismatch (expected {} bytes, got {})",
                expected_size,
                data.len()
            );
            return Err(RegionError::DataConsistencyError(format!(
                "Data size({}byte) does not match expected size({}byte)",
                data.len(),
                expected_size
            )));
        }

        // Get the texture in the atlas and location
        let Some(atlas) = self.inner.atlas.upgrade() else {
            warn!("AtlasRegion::write_data: atlas dropped");
            return Err(RegionError::AtlasGone);
        };
        let texture = atlas.texture();
        let Some(location) = atlas.get_location(self.inner.region_id) else {
            warn!("AtlasRegion::write_data: region not found in atlas");
            return Err(RegionError::TextureNotFoundInAtlas);
        };

        let bytes_per_row = self.inner.size[0] * bytes_per_pixel;

        let origin = wgpu::Origin3d {
            x: location.bounds.min.x as u32,
            y: location.bounds.min.y as u32,
            z: location.page_index,
        };

        queue.write_texture(
            wgpu::TexelCopyTextureInfo {
                texture: &texture,
                mip_level: 0,
                origin,
                aspect: wgpu::TextureAspect::All,
            },
            data,
            wgpu::TexelCopyBufferLayout {
                offset: 0,
                bytes_per_row: Some(bytes_per_row),
                rows_per_image: None,
            },
            wgpu::Extent3d {
                width: self.inner.size[0],
                height: self.inner.size[1],
                depth_or_array_layers: 1,
            },
        );

        trace!("AtlasRegion::write_data: upload completed");

        Ok(())
    }

    pub fn read_data(&self) -> Result<(), RegionError> {
        todo!()
    }

    pub fn copy_from_texture(&self) -> Result<(), RegionError> {
        todo!()
    }

    pub fn copy_to_texture(&self) -> Result<(), RegionError> {
        todo!()
    }

    pub fn copy_from_buffer(&self) -> Result<(), RegionError> {
        todo!()
    }

    pub fn copy_to_buffer(&self) -> Result<(), RegionError> {
        todo!()
    }

    pub fn set_viewport(&self, render_pass: &mut wgpu::RenderPass<'_>) -> Result<(), RegionError> {
        // Get the texture location in the atlas
        let Some(atlas) = self.inner.atlas.upgrade() else {
            return Err(RegionError::AtlasGone);
        };
        let Some(location) = atlas.get_location(self.inner.region_id) else {
            return Err(RegionError::TextureNotFoundInAtlas);
        };

        // Set the viewport to the texture area
        render_pass.set_viewport(
            location.bounds.min.x as f32,
            location.bounds.min.y as f32,
            location.bounds.width() as f32,
            location.bounds.height() as f32,
            0.0,
            1.0,
        );

        Ok(())
    }

    pub fn begin_render_pass<'a>(
        &'a self,
        encoder: &'a mut wgpu::CommandEncoder,
    ) -> Result<wgpu::RenderPass<'a>, RegionError> {
        // Get the texture location in the atlas
        let Some(atlas) = self.inner.atlas.upgrade() else {
            return Err(RegionError::AtlasGone);
        };
<<<<<<< HEAD

        let atlas = atlas.lock();
=======
>>>>>>> 6d387990
        let Some(location) = atlas.get_location(self.inner.region_id) else {
            return Err(RegionError::TextureNotFoundInAtlas);
        };

        // Create a render pass for the texture area, targeting the specific array layer (page) with 2D views
        let view = atlas.layer_texture_view(location.page_index as usize);
        let mut render_pass = encoder.begin_render_pass(&wgpu::RenderPassDescriptor {
            label: Some("Texture Atlas Render Pass"),
            color_attachments: &[Some(wgpu::RenderPassColorAttachment {
                view: &view,
                resolve_target: None,
                ops: wgpu::Operations {
                    load: wgpu::LoadOp::Load,
                    store: wgpu::StoreOp::Store,
                },
            })],
            depth_stencil_attachment: None,
            timestamp_writes: None,
            occlusion_query_set: None,
        });

        // Set the viewport to the texture area
        render_pass.set_viewport(
            location.bounds.min.x as f32,
            location.bounds.min.y as f32,
            location.bounds.width() as f32,
            location.bounds.height() as f32,
            0.0,
            1.0,
        );

        Ok(render_pass)
    }

    pub fn uv(&self) -> Result<Box2D<f32, euclid::UnknownUnit>, RegionError> {
        // Get the texture location in the atlas
        let Some(atlas) = self.inner.atlas.upgrade() else {
            return Err(RegionError::AtlasGone);
        };
        let Some(location) = atlas.get_location(self.inner.region_id) else {
            return Err(RegionError::TextureNotFoundInAtlas);
        };

        Ok(location.uv)
    }

    // pub fn with_data<Init, F>(&self, init: Init, f: F) -> Result<(), TextureError>
    // where
    //     Init: FnOnce(&Texture) -> Result<(), TextureError>,
    //     F: FnOnce(&Texture) -> Result<(), TextureError>,
    // {
    //     todo!()
    // }
}

// Ensure the texture area will be deallocated when the texture is dropped.
impl Drop for RegionData {
    fn drop(&mut self) {
        if let Some(atlas) = self.atlas.upgrade() {
            match atlas.deallocate(self.region_id) {
                Ok(_) => {
                    // Successfully deallocated
                }
                Err(DeallocationErrorTextureNotFound) => {
                    // We do not need to handle this error because this means the texture was already deallocated.
                }
            }
        }
    }
}

#[derive(Debug, Clone, Copy, PartialEq, Eq, Hash)]
struct RegionId {
    texture_uuid: Uuid,
}

#[derive(Debug, Clone, Copy, PartialEq)]
struct RegionLocation {
    page_index: u32,
    /// The bounds in pixels within the atlas (half-open: [min, max) as returned by guillotiere).
    bounds: euclid::Box2D<i32, euclid::UnknownUnit>,
    /// The bounding UV coordinates in the atlas (inclusive: computed using max - 1 for vertex mapping).
    uv: euclid::Box2D<f32, euclid::UnknownUnit>,
}

impl RegionLocation {
    fn new(rec: Box2D<i32, euclid::UnknownUnit>, atlas_size: [u32; 2], page_index: usize) -> Self {
        // guillotiere returns rectangles as half-open [min, max). Keep bounds as-is.
        let bounds = rec;

        // Normalize the half-open bounds to UV space.
        // Using bounds.max directly ensures uv.width() == (max - min) / atlas_size,
        // which matches the expected UV size for allocations.
        let uv = euclid::Box2D::new(
            euclid::Point2D::new(
                bounds.min.x as f32 / atlas_size[0] as f32,
                bounds.min.y as f32 / atlas_size[1] as f32,
            ),
            euclid::Point2D::new(
                bounds.max.x as f32 / atlas_size[0] as f32,
                bounds.max.y as f32 / atlas_size[1] as f32,
            ),
        );
        Self {
            page_index: page_index as u32,
            bounds,
            uv,
        }
    }

    fn area(&self) -> u32 {
        self.bounds.area() as u32
    }

    fn size(&self) -> [u32; 2] {
        [
            (self.bounds.max.x - self.bounds.min.x) as u32,
            (self.bounds.max.y - self.bounds.min.y) as u32,
        ]
    }
}

static ATLAS_ID: std::sync::atomic::AtomicUsize = std::sync::atomic::AtomicUsize::new(0);
#[derive(Debug, Clone, Copy, PartialEq, Eq, Hash)]
pub struct TextureAtlasId {
    id: usize,
}

impl TextureAtlasId {
    fn new() -> Self {
        let id = ATLAS_ID.fetch_add(1, std::sync::atomic::Ordering::Relaxed);
        Self { id }
    }
}

pub struct TextureAtlas {
    id: TextureAtlasId,
    format: wgpu::TextureFormat,
    state: Mutex<TextureAtlasState>,
    resources: RwLock<TextureAtlasResources>,
    weak_self: Weak<Self>,
}

struct TextureAtlasResources {
    texture: wgpu::Texture,
    texture_view: wgpu::TextureView,
    layer_texture_views: Vec<wgpu::TextureView>,
    size: wgpu::Extent3d,
}

struct TextureAtlasState {
    allocators: Vec<AtlasAllocator>,
    texture_id_to_location: HashMap<RegionId, RegionLocation>,
    texture_id_to_alloc_id: HashMap<RegionId, AllocId>,
    usage: usize,
}

/// Constructor and information methods.
impl TextureAtlas {
    pub fn new(
        device: &wgpu::Device,
        size: wgpu::Extent3d,
        format: wgpu::TextureFormat,
    ) -> Arc<Self> {
        let (texture, texture_view, layer_texture_views) =
            Self::create_texture_and_view(device, format, size);

        // Initialize the state with an empty allocator and allocation map.
        let state = TextureAtlasState {
            allocators: (0..size.depth_or_array_layers)
                .map(|_| Size::new(size.width as i32, size.height as i32))
                .map(AtlasAllocator::new)
                .collect(),
            texture_id_to_location: HashMap::new(),
            texture_id_to_alloc_id: HashMap::new(),
            usage: 0,
        };

        let resources = TextureAtlasResources {
            texture,
            texture_view,
            layer_texture_views,
            size,
        };

        Arc::new_cyclic(|weak_self| Self {
            id: TextureAtlasId::new(),
            format,
            state: Mutex::new(state),
            resources: RwLock::new(resources),
            weak_self: weak_self.clone(),
        })
    }

    pub fn size(&self) -> wgpu::Extent3d {
        self.resources.read().size
    }

    pub fn format(&self) -> wgpu::TextureFormat {
        self.format
    }

    pub fn capacity(&self) -> usize {
        let resources = self.resources.read();
        resources.size.width as usize
            * resources.size.height as usize
            * resources.size.depth_or_array_layers as usize
    }

    pub fn usage(&self) -> usize {
        self.state.lock().usage
    }

    // todo: we can optimize this performance.
    pub fn max_allocation_size(&self) -> [u32; 2] {
        let mut max_size = [0; 2];

        let state = self.state.lock();
        for location in state.texture_id_to_location.values() {
            let size = location.size();
            max_size[0] = max_size[0].max(size[0]);
            max_size[1] = max_size[1].max(size[1]);
        }
        max_size
    }
}

/// TextureAtlas allocation and deallocation
impl TextureAtlas {
    /// Allocate a texture in the atlas.
    pub fn allocate(
        &self,
        device: &wgpu::Device,
        queue: &wgpu::Queue,
        size: [u32; 2],
    ) -> Result<AtlasRegion, TextureAtlasError> {
        // Check if size is smaller than the atlas size
        if size[0] == 0 || size[1] == 0 {
            return Err(TextureAtlasError::AllocationFailedInvalidSize { requested: size });
        }
        let atlas_size = self.size();
        if size[0] > atlas_size.width || size[1] > atlas_size.height {
            return Err(TextureAtlasError::AllocationFailedTooLarge {
                requested: size,
                available: [atlas_size.width, atlas_size.height],
            });
        }

        let size = Size::new(size[0] as i32, size[1] as i32);

        if let Some(region) = self.try_allocate(size, [atlas_size.width, atlas_size.height]) {
            return Ok(region);
        }

        self.add_one_page(device, queue);

        let updated_size = self.size();
        self.try_allocate(size, [updated_size.width, updated_size.height])
            .ok_or(TextureAtlasError::AllocationFailedNotEnoughSpace)
    }

    /// Deallocate a texture from the atlas.
    /// This will be called automatically when the `TextureInner` is dropped.
    fn deallocate(&self, id: RegionId) -> Result<(), DeallocationErrorTextureNotFound> {
        let mut state = self.state.lock();

        // Find the texture location and remove it from the id-to-location map.
        let location = state
            .texture_id_to_location
            .remove(&id)
            .ok_or(DeallocationErrorTextureNotFound)?;

        // Find the allocation id and remove it from the id-to-alloc-id map.
        let alloc_id = state
            .texture_id_to_alloc_id
            .remove(&id)
            .ok_or(DeallocationErrorTextureNotFound)?;

        // Deallocate the texture from the allocator.
        state.allocators[location.page_index as usize].deallocate(alloc_id);

        // Update usage
        state.usage -= location.area() as usize;

        Ok(())
    }

    fn try_allocate(&self, size: Size, atlas_size: [u32; 2]) -> Option<AtlasRegion> {
        let mut state = self.state.lock();

        for (page_index, allocator) in state.allocators.iter_mut().enumerate() {
            if let Some(alloc) = allocator.allocate(size) {
                let location = RegionLocation::new(alloc.rectangle, atlas_size, page_index);

                let texture_id = RegionId {
                    texture_uuid: Uuid::new_v4(),
                };
                let texture_inner = RegionData {
                    region_id: texture_id,
                    atlas_id: self.id,
                    atlas: self.weak_self.clone(),
                    size: [size.width as u32, size.height as u32],
                    format: self.format,
                };
                let texture = AtlasRegion {
                    inner: Arc::new(texture_inner),
                };

                state.texture_id_to_location.insert(texture_id, location);
                state.texture_id_to_alloc_id.insert(texture_id, alloc.id);
                state.usage += location.bounds.area() as usize;

                return Some(texture);
            }
        }

        None
    }
}

/// Resize the atlas to a new size.
impl TextureAtlas {
    fn add_one_page(&self, device: &wgpu::Device, queue: &wgpu::Queue) {
        let mut resources = self.resources.write();
        let previous_size = resources.size;
        let new_size = wgpu::Extent3d {
            width: previous_size.width,
            height: previous_size.height,
            depth_or_array_layers: previous_size.depth_or_array_layers + 1,
        };

        let (new_texture, new_texture_view, new_layer_texture_views) =
            Self::create_texture_and_view(device, self.format, new_size);

        {
            let mut state = self.state.lock();
            state.allocators.push(AtlasAllocator::new(Size::new(
                new_size.width as i32,
                new_size.height as i32,
            )));
        }

        let old_texture = resources.texture.clone();

        // Copy existing texture data to the new textures.
        let mut encoder = device.create_command_encoder(&wgpu::CommandEncoderDescriptor {
            label: Some("TextureAtlas Resize Encoder"),
        });

        // Copy existing pages into the new texture
        encoder.copy_texture_to_texture(
            wgpu::TexelCopyTextureInfo {
                texture: &old_texture,
                mip_level: 0,
                aspect: wgpu::TextureAspect::All,
                origin: wgpu::Origin3d { x: 0, y: 0, z: 0 },
            },
            wgpu::TexelCopyTextureInfo {
                texture: &new_texture,
                mip_level: 0,
                aspect: wgpu::TextureAspect::All,
                origin: wgpu::Origin3d { x: 0, y: 0, z: 0 },
            },
            wgpu::Extent3d {
                width: previous_size.width,
                height: previous_size.height,
                depth_or_array_layers: previous_size.depth_or_array_layers,
            },
        );

        // Clear only the newly added layer to ensure it is initialized and transparent.
        // This prevents uninitialized memory in the new layer and keeps existing pages intact.
        let new_layer_index = new_size.depth_or_array_layers - 1;
        if let Some(view) = new_layer_texture_views.get(new_layer_index as usize) {
            let _clear_pass = encoder.begin_render_pass(&wgpu::RenderPassDescriptor {
                label: Some("TextureAtlas Init New Layer Clear"),
                color_attachments: &[Some(wgpu::RenderPassColorAttachment {
                    view,
                    resolve_target: None,
                    ops: wgpu::Operations {
                        load: wgpu::LoadOp::Clear(wgpu::Color::TRANSPARENT),
                        store: wgpu::StoreOp::Store,
                    },
                })],
                depth_stencil_attachment: None,
                timestamp_writes: None,
                occlusion_query_set: None,
            });
        }

        queue.submit(Some(encoder.finish()));

        resources.texture = new_texture;
        resources.texture_view = new_texture_view;
        resources.layer_texture_views = new_layer_texture_views;
        resources.size = new_size;
    }
}

impl TextureAtlas {
    fn get_location(&self, id: RegionId) -> Option<RegionLocation> {
        self.state.lock().texture_id_to_location.get(&id).copied()
    }

    pub fn texture(&self) -> wgpu::Texture {
        self.resources.read().texture.clone()
    }

    pub fn texture_view(&self) -> wgpu::TextureView {
        self.resources.read().texture_view.clone()
    }

    fn layer_texture_view(&self, index: usize) -> wgpu::TextureView {
        self.resources.read().layer_texture_views[index].clone()
    }
}

// helper functions
impl TextureAtlas {
    fn create_texture_and_view(
        device: &wgpu::Device,
        format: wgpu::TextureFormat,
        page_size: wgpu::Extent3d,
    ) -> (wgpu::Texture, wgpu::TextureView, Vec<wgpu::TextureView>) {
        let texture_label = format!("texture_atlas_texture_{format:?}");
        let texture_view_label = format!("texture_atlas_texture_view_{format:?}");

        let texture_descriptor = wgpu::TextureDescriptor {
            label: Some(&texture_label),
            size: page_size,
            mip_level_count: 1,
            sample_count: 1,
            dimension: wgpu::TextureDimension::D2,
            format,
            usage: wgpu::TextureUsages::TEXTURE_BINDING
                | wgpu::TextureUsages::RENDER_ATTACHMENT
                | wgpu::TextureUsages::COPY_DST
                | wgpu::TextureUsages::COPY_SRC,
            view_formats: &[],
        };
        let texture = device.create_texture(&texture_descriptor);

        // D2Array view for sampling all layers
        let texture_view = texture.create_view(&wgpu::TextureViewDescriptor {
            label: Some(&texture_view_label),
            dimension: Some(wgpu::TextureViewDimension::D2Array),
            aspect: wgpu::TextureAspect::All,
            ..Default::default()
        });

        // Per-layer D2 views for render attachments (one per array layer)
        let mut per_layer_views = Vec::with_capacity(page_size.depth_or_array_layers as usize);
        for layer in 0..page_size.depth_or_array_layers {
            let layer_view = texture.create_view(&wgpu::TextureViewDescriptor {
                label: Some(&format!("texture_atlas_layer_view_{format:?}_{layer}")),
                dimension: Some(wgpu::TextureViewDimension::D2),
                base_mip_level: 0,
                mip_level_count: Some(1),
                base_array_layer: layer,
                array_layer_count: Some(1),
                aspect: wgpu::TextureAspect::All,
                ..Default::default()
            });
            per_layer_views.push(layer_view);
        }

        (texture, texture_view, per_layer_views)
    }
}

/// `DeallocationErrorTextureNotFound` only be used in this file.
struct DeallocationErrorTextureNotFound;

#[derive(Error, Debug)]
pub enum RegionError {
    #[error("The texture's atlas has been dropped.")]
    AtlasGone,
    #[error("The texture was not found in the atlas.")]
    TextureNotFoundInAtlas,
    #[error("Data consistency error: {0}")]
    DataConsistencyError(String),
    #[error("Invalid format block copy size.")]
    InvalidFormatBlockCopySize,
}

#[derive(Error, Debug)]
pub enum TextureAtlasError {
    #[error("Allocation failed because there was not enough space in the atlas.")]
    AllocationFailedNotEnoughSpace,
    #[error("Resizing the atlas failed because there was not enough space for all the textures.")]
    ResizeFailedNotEnoughSpace,
    #[error(
        "Allocation failed because the requested size is too large for the atlas. requested: {requested:?} available: {available:?}"
    )]
    AllocationFailedTooLarge {
        requested: [u32; 2],
        available: [u32; 2],
    },
    #[error("Allocation failed because the requested size is invalid. requested: {requested:?}")]
    AllocationFailedInvalidSize { requested: [u32; 2] },
}

#[cfg(test)]
mod tests {
    use super::*;
    use std::sync::Arc;
    use std::thread;

    /// Sets up a WGPU device and queue for testing.
    async fn setup_wgpu() -> (wgpu::Device, wgpu::Queue) {
        // todo: change this to use NoopBackend when update wgpu to v25 or later
        let instance = wgpu::Instance::new(&wgpu::InstanceDescriptor {
            backends: wgpu::Backends::all(),
            ..Default::default()
        });
        let adapter = instance
            .request_adapter(&wgpu::RequestAdapterOptions {
                power_preference: wgpu::PowerPreference::default(),
                compatible_surface: None,
                force_fallback_adapter: true,
            })
            .await
            .unwrap();
        adapter
            .request_device(&wgpu::DeviceDescriptor::default(), None)
            .await
            .unwrap()
    }

    /// Ensures multiple threads can allocate regions concurrently without panicking.
    #[test]
    fn test_concurrent_allocations() {
        futures::executor::block_on(async {
            let (device, queue) = setup_wgpu().await;
            let atlas_size = wgpu::Extent3d {
                width: 256,
                height: 256,
                depth_or_array_layers: 2,
            };
            let atlas_format = wgpu::TextureFormat::Rgba8UnormSrgb;
            let atlas = TextureAtlas::new(&device, atlas_size, atlas_format);

            let mut handles = Vec::new();
            for _ in 0..8 {
                let atlas = Arc::clone(&atlas);
                let device = device.clone();
                let queue = queue.clone();
                handles.push(thread::spawn(move || {
                    let region = atlas
                        .allocate(&device, &queue, [32, 32])
                        .expect("Concurrent allocation failed");
                    drop(region);
                }));
            }

            for handle in handles {
                handle.join().expect("Thread panicked during allocation");
            }

            assert_eq!(atlas.allocation_count(), 0);
        });
    }

    #[cfg(test)]
    impl TextureAtlas {
        fn allocation_count(&self) -> usize {
            self.state.lock().texture_id_to_location.len()
        }
    }

    #[cfg(test)]
    impl AtlasRegion {
        fn location(&self) -> Option<RegionLocation> {
            let atlas = self.inner.atlas.upgrade()?;
            atlas.get_location(self.inner.region_id)
        }
    }

    /// Tests if the `TextureAtlas` is initialized with the correct parameters.
    #[test]
    fn test_atlas_initialization() {
        futures::executor::block_on(async {
            let (device, _queue) = setup_wgpu().await;
            let size = wgpu::Extent3d {
                width: 256,
                height: 256,
                depth_or_array_layers: 4,
            };
            let format = wgpu::TextureFormat::Rgba8UnormSrgb;
            let atlas = TextureAtlas::new(&device, size, format);

            assert_eq!(atlas.size(), size);
            assert_eq!(atlas.format(), format);
            assert_eq!(atlas.capacity(), 256 * 256 * 4);
            assert_eq!(atlas.usage(), 0);
            assert_eq!(atlas.allocation_count(), 0);

            let texture = atlas.texture();
            assert_eq!(texture.format(), format);

            let _texture_view = atlas.texture_view();
        });
    }

    /// Tests the basic allocation and deallocation of textures.
    /// It verifies that allocation increases usage and deallocation (on drop) decreases it.
    #[test]
    fn test_texture_allocation_and_deallocation() {
        futures::executor::block_on(async {
            let (device, queue) = setup_wgpu().await;
            let size = wgpu::Extent3d {
                width: 64,
                height: 64,
                depth_or_array_layers: 1,
            };
            let format = wgpu::TextureFormat::Rgba8UnormSrgb;
            let atlas = TextureAtlas::new(&device, size, format);

            // Allocate one texture
            let texture1 = atlas.allocate(&device, &queue, [32, 32]).unwrap();
            assert_eq!(atlas.allocation_count(), 1);
            assert_eq!(atlas.usage(), 32 * 32);

            // Allocate another texture
            let texture2 = atlas.allocate(&device, &queue, [16, 16]).unwrap();
            assert_eq!(atlas.allocation_count(), 2);
            assert_eq!(atlas.usage(), 32 * 32 + 16 * 16);

            // Deallocate one texture
            drop(texture1);
            assert_eq!(atlas.allocation_count(), 1);
            assert_eq!(atlas.usage(), 16 * 16);

            // Deallocate the other texture
            drop(texture2);
            assert_eq!(atlas.allocation_count(), 0);
            assert_eq!(atlas.usage(), 0);
        });
    }

    /*
    /// Tests that the atlas correctly returns an error when there is not enough space for a new allocation.
    #[test]
    fn test_allocation_failure() {
        pollster::block_on(async {
            let (device, queue) = setup_wgpu().await;
            let size = wgpu::Extent3d {
                width: 32,
                height: 32,
                depth_or_array_layers: 1,
            };
            let formats = &[wgpu::TextureFormat::Rgba8UnormSrgb];
            let atlas = TextureAtlas::new(&device, size, formats);

            // This should succeed
            let _texture1 = atlas.lock().allocate(&device, &queue, [32, 32]).unwrap();

            // This should fail
            let result = atlas.lock().allocate(&device, &queue, [1, 1]);

            assert!(matches!(
                result,
                Err(TextureAtlasError::AllocationFailedNotEnoughSpace)
            ));
        });
    }
    */

    /// Tests if the space freed by a deallocated texture can be reused by a new allocation.
    #[test]
    fn test_reuse_deallocated_space() {
        futures::executor::block_on(async {
            let (device, queue) = setup_wgpu().await;
            let size = wgpu::Extent3d {
                width: 64,
                height: 64,
                depth_or_array_layers: 1,
            };
            let format = wgpu::TextureFormat::Rgba8UnormSrgb;
            let atlas = TextureAtlas::new(&device, size, format);

            let texture1 = atlas.allocate(&device, &queue, [64, 64]).unwrap();
            assert_eq!(atlas.allocation_count(), 1);

            drop(texture1);
            assert_eq!(atlas.allocation_count(), 0);

            // Should be able to allocate again in the same space
            let _texture2 = atlas.allocate(&device, &queue, [64, 64]).unwrap();
            assert_eq!(atlas.allocation_count(), 1);
        });
    }

    /// Tests if the UV coordinates of an allocated texture are calculated correctly.
    #[test]
    fn test_texture_uv() {
        futures::executor::block_on(async {
            let (device, queue) = setup_wgpu().await;
            let size = wgpu::Extent3d {
                width: 128,
                height: 128,
                depth_or_array_layers: 1,
            };
            let format = wgpu::TextureFormat::Rgba8UnormSrgb;
            let atlas = TextureAtlas::new(&device, size, format);

            let texture = atlas.allocate(&device, &queue, [32, 64]).unwrap();
            let uv = texture.uv().unwrap();

            assert!(uv.min.x >= 0.0 && uv.min.x < 1.0);
            assert!(uv.min.y >= 0.0 && uv.min.y < 1.0);
            assert!(uv.max.x > uv.min.x && uv.max.x <= 1.0);
            assert!(uv.max.y > uv.min.y && uv.max.y <= 1.0);

            let expected_uv_width = 32.0 / 128.0;
            let expected_uv_height = 64.0 / 128.0;
            assert!((uv.width() - expected_uv_width).abs() < f32::EPSILON);
            assert!((uv.height() - expected_uv_height).abs() < f32::EPSILON);
        });
    }

    /// Tests that texture methods return `TextureError::AtlasGone` after the atlas has been dropped.
    #[test]
    fn test_texture_error_when_atlas_gone() {
        futures::executor::block_on(async {
            let (device, queue) = setup_wgpu().await;
            let size = wgpu::Extent3d {
                width: 128,
                height: 128,
                depth_or_array_layers: 1,
            };
            let format = wgpu::TextureFormat::Rgba8UnormSrgb;
            let atlas = TextureAtlas::new(&device, size, format);

            let texture = atlas.allocate(&device, &queue, [32, 32]).unwrap();

            drop(atlas);

            let result = texture.uv();
            assert!(matches!(result, Err(RegionError::AtlasGone)));
        });
    }

    /// Tests that `write_data` writes to the correct location in the atlas.
    #[test]
    fn test_texture_write_and_read_data() {
        futures::executor::block_on(async {
            let (device, queue) = setup_wgpu().await;
            let atlas_size = wgpu::Extent3d {
                width: 512,
                height: 512,
                depth_or_array_layers: 1,
            };
            let texture_format = wgpu::TextureFormat::R8Uint;
            let atlas = TextureAtlas::new(&device, atlas_size, texture_format);

            // Allocate two textures to ensure the second one is not at the origin
            let _texture1 = atlas.allocate(&device, &queue, [10, 10]).unwrap();
            let texture2 = atlas.allocate(&device, &queue, [17, 17]).unwrap(); // Use non-aligned size

            let texture_size = texture2.size();
            let location = texture2.location().unwrap();

            // Create sample data to write
            let data: Vec<u8> = (0..texture_size[0] * texture_size[1])
                .map(|i| (i % 256) as u8)
                .collect();
            texture2.write_data(&queue, &data).unwrap();

            // Create a buffer to read the data back, respecting alignment
            let bytes_per_pixel = texture_format.block_copy_size(None).unwrap();
            let align = wgpu::COPY_BYTES_PER_ROW_ALIGNMENT;
            let bytes_per_row_unaligned = texture_size[0] * bytes_per_pixel;
            let padded_bytes_per_row = bytes_per_row_unaligned.div_ceil(align) * align;
            let buffer_size = (padded_bytes_per_row * texture_size[1]) as u64;

            let buffer = device.create_buffer(&wgpu::BufferDescriptor {
                label: Some("Readback Buffer"),
                size: buffer_size,
                usage: wgpu::BufferUsages::COPY_DST | wgpu::BufferUsages::MAP_READ,
                mapped_at_creation: false,
            });

            let mut encoder =
                device.create_command_encoder(&wgpu::CommandEncoderDescriptor { label: None });

            // Copy the written data from the atlas texture to the buffer
            let copy_size = wgpu::Extent3d {
                width: texture_size[0],
                height: texture_size[1],
                depth_or_array_layers: 1,
            };
            let atlas_texture = atlas.texture();
            encoder.copy_texture_to_buffer(
                wgpu::TexelCopyTextureInfo {
                    texture: &atlas_texture,
                    mip_level: 0,
                    origin: wgpu::Origin3d {
                        x: location.bounds.min.x as u32,
                        y: location.bounds.min.y as u32,
                        z: location.page_index,
                    },
                    aspect: wgpu::TextureAspect::All,
                },
                wgpu::TexelCopyBufferInfo {
                    buffer: &buffer,
                    layout: wgpu::TexelCopyBufferLayout {
                        offset: 0,
                        bytes_per_row: Some(padded_bytes_per_row),
                        rows_per_image: Some(texture_size[1]),
                    },
                },
                copy_size,
            );

            queue.submit(Some(encoder.finish()));

            // Read the buffer and verify the data
            let buffer_slice = buffer.slice(..);
            let (tx, rx) = std::sync::mpsc::channel();
            buffer_slice.map_async(wgpu::MapMode::Read, move |result| {
                tx.send(result).unwrap();
            });
            let _ = device.poll(wgpu::MaintainBase::Wait);
            rx.recv().unwrap().unwrap();

            let padded_data = buffer_slice.get_mapped_range();
            // Compare the original data with the (potentially padded) data from the buffer
            for y in 0..texture_size[1] {
                let start_padded = (y * padded_bytes_per_row) as usize;
                let end_padded = start_padded + bytes_per_row_unaligned as usize;
                let start_original = (y * bytes_per_row_unaligned) as usize;
                let end_original = start_original + bytes_per_row_unaligned as usize;
                assert_eq!(
                    &padded_data[start_padded..end_padded],
                    &data[start_original..end_original]
                );
            }
        });
    }
}<|MERGE_RESOLUTION|>--- conflicted
+++ resolved
@@ -240,11 +240,6 @@
         let Some(atlas) = self.inner.atlas.upgrade() else {
             return Err(RegionError::AtlasGone);
         };
-<<<<<<< HEAD
-
-        let atlas = atlas.lock();
-=======
->>>>>>> 6d387990
         let Some(location) = atlas.get_location(self.inner.region_id) else {
             return Err(RegionError::TextureNotFoundInAtlas);
         };
